train_batch_size: 64
eval_batch_size: 32
clip_grad_norm: 1.0
num_epochs: 300
eval_every: 10                    # -1 for no evaluation
checkpoint_every: 10              # -1 for no checkpointing
plot_masks_every: -1              # -1 for no plotting
num_images_to_plot: 10  
reinit_class_tokens: False        # reinitialize class tokens before training
train_backbone: True              # train backbone. If false, only train only head, masking module, budget tokens and class tokens.
num_workers: 28
<<<<<<< HEAD
val_budgets: [0.8]                 # budgets to use during validation
train_budget: 0.8               # budgets to use during training
=======
val_budgets: [0.2, 0.8]                 # budgets to use during validation
train_budgets: [0.2, 0.8]               # budgets to use during training
>>>>>>> 635ac65f
<|MERGE_RESOLUTION|>--- conflicted
+++ resolved
@@ -9,10 +9,5 @@
 reinit_class_tokens: False        # reinitialize class tokens before training
 train_backbone: True              # train backbone. If false, only train only head, masking module, budget tokens and class tokens.
 num_workers: 28
-<<<<<<< HEAD
-val_budgets: [0.8]                 # budgets to use during validation
-train_budget: 0.8               # budgets to use during training
-=======
 val_budgets: [0.2, 0.8]                 # budgets to use during validation
-train_budgets: [0.2, 0.8]               # budgets to use during training
->>>>>>> 635ac65f
+train_budgets: [0.2, 0.8]               # budgets to use during training